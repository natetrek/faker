--- conflicted
+++ resolved
@@ -227,7 +227,6 @@
         });
     });
 
-<<<<<<< HEAD
     describe("creditCardNumber()", function(){
       var luhnFormula = require("./support/luhnCheck.js");
       it("returns a random credit card number", function(){
@@ -290,7 +289,8 @@
         assert.ok(cvv.length === 3);
         assert.ok(cvv.match(/^[0-9]{3}$/));
       });
-=======
+    });
+
     describe("iban()", function () {
         var ibanLib = require('../lib/iban');
         it("returns a random yet formally correct IBAN number", function () {
@@ -309,6 +309,5 @@
 
             assert.ok(bic.match(expr));
         });
->>>>>>> f379057b
     });
 });